--- conflicted
+++ resolved
@@ -53,11 +53,8 @@
 OPTION(OVITO_BUILD_PLUGIN_CRYSTALANALYSIS "Build the CrystalAnalysis plugin." "ON")
 OPTION(OVITO_BUILD_PLUGIN_PYSCRIPT "Build the Python scripting plugin." "ON")
 OPTION(OVITO_BUILD_PLUGIN_NETCDFPLUGIN "Build the NetCDF plugin." "ON")
-<<<<<<< HEAD
-OPTION(OVITO_BUILD_PLUGIN_OPENBABELPLUGIN "Build the OpenBabel plugin." "OFF")
-=======
-OPTION(OVITO_BUILD_PLUGIN_VOROTOP "Build the VoroTop plugin." "ON")
->>>>>>> e1074c22
+OPTION(OVITO_BUILD_PLUGIN_OPENBABELPLUGIN "Build the OpenBabel plugin (experimental)." "OFF")
+OPTION(OVITO_BUILD_PLUGIN_VOROTOP "Build the VoroTop plugin (experimental)." "OFF")
 
 # This is a global list of plugin targets that will be built.
 # It will get populated by the OVITO_PLUGIN macro.
